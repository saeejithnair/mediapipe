<?xml version="1.0" encoding="utf-8"?>
<manifest xmlns:android="http://schemas.android.com/apk/res/android"
    package="com.google.mediapipe.examples.facemesh">

  <uses-sdk
      android:minSdkVersion="21"
      android:targetSdkVersion="30" />

  <!-- For loading images from gallery -->
  <uses-permission android:name="android.permission.READ_EXTERNAL_STORAGE" />
  <!-- For using the camera -->
  <uses-permission android:name="android.permission.CAMERA" />
  <uses-feature android:name="android.hardware.camera" />
  <!-- For logging solution events -->
  <uses-permission android:name="android.permission.INTERNET" />
  <uses-permission android:name="android.permission.ACCESS_NETWORK_STATE" />

  <application
      android:allowBackup="true"
      android:icon="@mipmap/ic_launcher"
<<<<<<< HEAD
      android:label="Mobile Facial Analysis"
=======
      android:label="MediaPipe Face Mesh"
>>>>>>> e6c19885
      android:roundIcon="@mipmap/ic_launcher_round"
      android:supportsRtl="true"
      android:theme="@style/AppTheme">
    <activity android:name=".MainActivity"
              android:screenOrientation="portrait">
      <intent-filter>
        <action android:name="android.intent.action.MAIN" />

        <category android:name="android.intent.category.LAUNCHER" />
      </intent-filter>
    </activity>
  </application>

</manifest><|MERGE_RESOLUTION|>--- conflicted
+++ resolved
@@ -18,11 +18,7 @@
   <application
       android:allowBackup="true"
       android:icon="@mipmap/ic_launcher"
-<<<<<<< HEAD
       android:label="Mobile Facial Analysis"
-=======
-      android:label="MediaPipe Face Mesh"
->>>>>>> e6c19885
       android:roundIcon="@mipmap/ic_launcher_round"
       android:supportsRtl="true"
       android:theme="@style/AppTheme">
